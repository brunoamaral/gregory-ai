theme = ["NowUI-Pro"]

<<<<<<< HEAD
baseURL = "http://gregory-ms.com/"
=======
baseURL = "https://gregory-ms.com/"
>>>>>>> b09d5df5
languageCode = "en"
DefaultContentLanguage = "en"
enableInlineShortcodes = true
enableEmoji = true
# pagination = 10

title = "Gregory MS"
author = "Bruno Amaral"
copyright = ""

googleAnalytics = ""
# Set the default site thumbnail
defaultImage = ""
# Google 
googleSiteVerification = ""
googleTagManager = ""
headerPhoto = ""

[outputs]
    home = [ "HTML", "RSS", "JSON" ]
    section = [ "HTML", "RSS"]
    term = [ "HTML", "RSS"]

[params]
  description = "An index engine for articles and clinical trials around Multiple Sclerosis"
  disqus = ""
  enableMathJax = false # enable it in Front Matter
  enableReadingTime = false
  favicon = "favicon.ico"
  lazyImage = true
  logo="gregory-logo.png"
  showmonth = true
  slogan = ""
  startyear = "2021"

[params.valine]
  enable = false
  lang = 'en' # zh-CN
  appId = ''
  appKey = ''
  placeholder = 'Say Something......'
  requiredFields = ['nick', 'mail']
  avatar = 'robohash'
  visitor = true
  enableHeaderVisitor = true
  debug = true
[params.options]
  hideSubscribeForm = true
[menu]
  [[menu.main]]
  name = 'Home'
  url = "/"
  weight = 1


[social]
  github = "https://github.com/brunoamaral/gregory"
  rss = ""

[taxonomies]
category = "categories"
tag = "tags"
source = "source"
# doc: https://gohugo.io/getting-started/configuration-markup#highlight
# syntax style: https://xyproto.github.io/splash/docs/longer/all.html
[markup]
  [markup.highlight]
    codeFences = true
    guessSyntax = false
    hl_Lines = ""
    lineNoStart = 1
    lineNos = false
    lineNumbersInTable = true
    noClasses = true
    style = "monokai" # github, dracula, vim, monokai
    tabWidth = 4
  [markup.goldmark.renderer]
    hardWraps = false
    unsafe = true<|MERGE_RESOLUTION|>--- conflicted
+++ resolved
@@ -1,10 +1,6 @@
 theme = ["NowUI-Pro"]
 
-<<<<<<< HEAD
-baseURL = "http://gregory-ms.com/"
-=======
 baseURL = "https://gregory-ms.com/"
->>>>>>> b09d5df5
 languageCode = "en"
 DefaultContentLanguage = "en"
 enableInlineShortcodes = true
