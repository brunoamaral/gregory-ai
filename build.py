#!/usr/bin/python3
from pathlib import Path
import git  
import html
import json 
import os
import pandas as pd
import pathlib
import requests
import spacy 
import subprocess


# Set Variables
path = "/home/gregory/gregory"
# Set the API Server
## If you are running docker-compose.yaml, this is http://localhost:18080/
<<<<<<< HEAD
server = "https://api.brunoamaral.net/"
=======
server = "https://api.gregory-ms.com/"
>>>>>>> 59aa8e53
website_path = "/var/www/gregory-ms.com/"

# Workflow starts

print('''
####
## PULL FROM GITHUB
####
''')
os.chdir(path)
## Optional
g = git.cmd.Git(path)
g.pull()

print('''
####
## GET JSON DATA
####
''')

# Get Articles
url = server + 'articles/all'
res = requests.get(url)
file_name = path + '/data/articles.json'
with open(file_name, "w") as f:
    f.write(res.text)
file_name = path + '/content/developers/articles.json'
with open(file_name, "w") as f:
    f.write(res.text)
    f.close()
# Get Trials
url = server + 'trials/all'
res = requests.get(url)
file_name = path + '/data/trials.json'
with open(file_name, "w") as f:
    f.write(res.text)
    f.close()
file_name = path + '/content/developers/trials.json'
with open(file_name, "w") as f:
    f.write(res.text)
    f.close()

print('''
####
## SAVE EXCEL VERSIONS
####
''')
articles_json = pd.read_json('data/articles.json')
articles_json.link = articles_json.link.apply(html.unescape)
articles_json.summary = articles_json.summary.apply(html.unescape)
articles_json.to_excel('content/developers/articles.xlsx')
trials_json = pd.read_json('data/trials.json')
trials_json.link = trials_json.link.apply(html.unescape)
trials_json.summary = trials_json.summary.apply(html.unescape)
trials_json.to_excel('content/developers/trials.xlsx')

print('''
####
## GET ARTICLES
####
''')

# Make sure directory exists or create it
articlesDir = path + "/content/articles/"
articlesDirExists = pathlib.Path(articlesDir)

if articlesDirExists.exists() == False:
    articlesDirExists.mkdir(parents=True, exist_ok=True)

# Open articles.json
articles = path + '/data/articles.json'
with open(articles,"r") as a:
    data = a.read()

jsonArticles = json.loads(data)

# Set which nlp module to use
## en_core_web is more precise but uses more resources
# nlp = spacy.load('en_core_web_trf')
nlp = spacy.load('en_core_web_sm')
print("Looking for noun phrases")

for article in jsonArticles:

    # Process whole documents
    text = article["title"]
    doc=nlp(text)
    # Analyze syntax
    noun_phrases = [chunk.text for chunk in doc.noun_chunks]
    # print("Noun phrases:", [chunk.text for chunk in doc.noun_chunks])
    # print("verbs:", [token.lemma_ for token in doc if token.pos_ == "VERB"])
    # Find named entities, phrases and concepts
    # for entity in doc.ents:
    #     print(entity.text, entity. label)


    # Write a file for each record
    markdownDir = pathlib.Path(articlesDir+str(article["article_id"]))
    markdownDir.mkdir(parents=True, exist_ok=True)

    with open(str(markdownDir)+"/index.md", "w+") as f:
        articledata = "---\narticle_id: " + \
            str(article["article_id"]) + \
            "\ndiscovery_date: " + str(article["discovery_date"]) + \
            "\ndate: " + str(article["discovery_date"]) + "Z" +\
            "\ntitle: \'" + article["title"] + "\'" +\
            "\nsummary: |" + \
            '\n  ' + article["summary"].replace("\n", "\n  ") +\
            "\nlink: \'" + article["link"] + "\'" +\
            "\npublished_date: " + str(article["published_date"]) + \
            "\nsource: " + article["source"] + \
            "\nrelevant: " + str(article["relevant"]) + \
            "\nnounphrases: " + str(noun_phrases) + \
            "\noptions:" + \
            "\n  unlisted: false" + \
            "\n---\n" + \
            html.unescape(article["summary"])
        # add content to file

        f.write(articledata)
        f.close()

print('''
####
## GET TRIALS
####
''')

# Make sure directory exists or create it
trialsDir = path + "/content/trials/"
trialsDirExists = pathlib.Path(trialsDir)

if trialsDirExists.exists() == False:
    trialsDirExists.mkdir(parents=True, exist_ok=True)


# Open trials.json
trials = path + '/data/trials.json'
with open(trials,"r") as a:
    data = a.read()

jsonTrials = json.loads(data)

for trial in jsonTrials:

    # Process whole documents
    text = trial["title"]

    # Write a file for each record
    markdownDir = pathlib.Path(trialsDir+str(trial["trial_id"]))
    markdownDir.mkdir(parents=True, exist_ok=True)

    with open(str(markdownDir)+"/index.md", "w+") as f:
        trialdata = "---\ntrial_id: " + \
            str(trial["trial_id"]) + \
            "\ndiscovery_date: " + str(trial["discovery_date"]) + \
            "\ndate: " + str(trial["discovery_date"]) + "Z" +\
            "\ntitle: \'" + trial["title"] + "\'" +\
            "\nsummary: |" + \
            '\n  ' + trial["summary"].replace("\n", "\n  ") +\
            "\nlink: \'" + trial["link"] + "\'" +\
            "\npublished_date: " + str(trial["published_date"]) + \
            "\nsource: " + trial["source"] + \
            "\nrelevant: " + str(trial["relevant"]) + \
            "\noptions:" + \
            "\n  unlisted: false" + \
            "\n---\n" + \
            html.unescape(trial["summary"])
        # add content to file

        f.write(trialdata)
        f.close()

print('''
####
## BUILD THE WEBSITE
####
''')
args = ("/usr/local/bin/hugo", "-d", website_path,"--cacheDir", path)
popen = subprocess.Popen(args, stdout=subprocess.PIPE, universal_newlines=True)
popen.wait()
output = popen.stdout.read()
print(output)<|MERGE_RESOLUTION|>--- conflicted
+++ resolved
@@ -15,11 +15,7 @@
 path = "/home/gregory/gregory"
 # Set the API Server
 ## If you are running docker-compose.yaml, this is http://localhost:18080/
-<<<<<<< HEAD
-server = "https://api.brunoamaral.net/"
-=======
 server = "https://api.gregory-ms.com/"
->>>>>>> 59aa8e53
 website_path = "/var/www/gregory-ms.com/"
 
 # Workflow starts
