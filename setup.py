--- conflicted
+++ resolved
@@ -220,11 +220,7 @@
 We assume that the `db` container is running and that we can access it from localhost:5432.
 ''')
 
-<<<<<<< HEAD
 db_host = 'localhost'
-=======
-db_host = 'db'
->>>>>>> d4c0f9d3
 postgres_user = os.getenv('POSTGRES_USER')
 postgres_password = os.getenv('POSTGRES_PASSWORD')
 postgres_db = os.getenv('POSTGRES_DB')
