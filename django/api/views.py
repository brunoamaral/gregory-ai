from api.serializers import (
		ArticleSerializer, TrialSerializer, SourceSerializer, CountArticlesSerializer, AuthorSerializer, 
		CategorySerializer, TeamSerializer, SubjectsSerializer, ArticlesByCategoryAndTeamSerializer
)
from datetime import datetime, timedelta
from django.db.models import Count, Q
from django.db.models.functions import Length, TruncMonth
from django.shortcuts import get_object_or_404
from gregory.classes import SciencePaper
from gregory.models import Articles, Trials, Sources, Authors, Team, Subject, TeamCategory
from rest_framework import permissions, viewsets, generics, filters
from rest_framework.decorators import api_view
from django_filters import rest_framework as django_filters
from api.filters import ArticleFilter, TrialFilter
from rest_framework.response import Response
from rest_framework.views import APIView
from rest_framework_simplejwt.views import TokenObtainPairView
import json
import traceback

from api.utils.utils import checkValidAccess, getAPIKey, getIPAddress
from api.models import APIAccessSchemeLog
from api.utils.exceptions import (
		APIAccessDeniedError, APIInvalidAPIKeyError, APIInvalidIPAddressError,
		APINoAPIKeyError, ArticleExistsError, ArticleNotSavedError, DoiNotFound, 
		FieldNotFoundError, SourceNotFoundError
)
from api.utils.responses import (
		ACCESS_DENIED, INVALID_API_KEY, INVALID_IP_ADDRESS, NO_API_KEY,
		UNEXPECTED, SOURCE_NOT_FOUND, FIELD_NOT_FOUND, ARTICLE_EXISTS, ARTICLE_NOT_SAVED, returnData, returnError
)
def getDateRangeFromWeek(p_year,p_week):
	firstdayofweek = datetime.strptime(f'{p_year}-W{int(p_week )- 1}-1', "%Y-W%W-%w")
	lastdayofweek = firstdayofweek + timedelta(days=6.9)
	return (firstdayofweek,lastdayofweek)

# Util function that creates an instance of the access log model
def generateAccessSchemeLog(call_type, ip_addr, access_scheme, http_code, error_message, post_data):
	log = APIAccessSchemeLog()
	log.call_type = call_type
	log.ip_addr = ip_addr
	if access_scheme is not None:
		log.api_access_scheme = access_scheme
	log.http_code = http_code
	if error_message != None and len(error_message) > 499:
		log.error_message = error_message[0:499]
	if error_message == None:
		log.error_message = error_message
	else:
		log.error_message = error_message
	log.payload_received = post_data
	log.save()

###
# API Post
###

@api_view(['POST'])
def post_article(request):
		"""
		Allows authenticated clients to add new articles to the database
		"""
		access_scheme = None  # Define access_scheme at the start
		call_type = request.method + " " + request.path
		ip_addr = getIPAddress(request)
		post_data = json.loads(request.body)
		try:
			api_key = getAPIKey(request)

			# This checks if this API key and IP address are authorized to access
			# this API endpoint. If so, the valid client access scheme is returned
			access_scheme = checkValidAccess(api_key, ip_addr)

			# At this point, the API client is authorized
			# Check for fields
			if 'kind' not in post_data or post_data['kind'] == None:
				raise FieldNotFoundError('field `kind` was not found in the payload')
			if 'title' not in post_data and 'doi' not in post_data:
				if post_data['title'] == None and post_data['doi'] == None:
					raise FieldNotFoundError('field `doi` and `title` not in the payload. You need at least one.')
			if 'source_id' not in post_data or post_data['source_id'] == None:
					raise FieldNotFoundError('source_id field not found in payload')
			
			new_article = {
				"title": None if 'title' not in post_data or post_data['title'] == '' else post_data['title'],
				"link": None if 'link' not in post_data or post_data['link'] == '' else post_data['link'],
				"doi": None if 'doi' not in post_data or post_data['doi'] == '' else post_data['doi'],
				"access": None if 'access' not in post_data or post_data['access'] == '' else post_data['access'],
				"summary": None if 'summary' not in post_data or post_data['summary'] == '' else post_data['summary'],
				"source_id": None if 'source_id' not in post_data or post_data['source_id'] == '' else post_data['source_id'],
				"published_date": None if 'published_date' not in post_data or post_data['published_date'] == '' else post_data['published_date'],
				# Not sure if and how we should post the authors
				# "authors": post_data['authors'],
				"kind": None if 'kind' not in post_data or post_data['kind'] == '' else post_data['kind'],
				"access": None if 'access' not in post_data or post_data['access'] == '' else post_data['access'],
				"publisher": None if 'publisher' not in post_data or post_data['publisher'] == '' else post_data['publisher'],
				"container_title": None if 'container_title' not in post_data or post_data['container_title'] == '' else post_data['container_title']
			}


			science_paper = None
			if new_article['kind'] == 'science paper':
				science_paper = SciencePaper(doi=new_article['doi'],title=new_article['title'])
			if science_paper.doi == None:
				science_paper.doi = science_paper.find_doi(title=science_paper.title)

			if science_paper.doi != None:
				science_paper.refresh()
			if new_article['doi'] == None:
				new_article['doi'] = science_paper.doi
			if new_article['title'] == None:
				new_article['title'] = science_paper.title
			if new_article['link'] == None:
				new_article['link'] = science_paper.link
			if new_article['summary'] == None:
				new_article['summary'] = science_paper.clean_abstract()
			if new_article['published_date'] == None:
				new_article['published_date'] = science_paper.published_date
			if new_article['access'] == None:
				new_article['access'] = science_paper.access
			if new_article['publisher'] == None:
				new_article['publisher'] = science_paper.publisher
			if new_article['container_title'] == None:
				new_article['container_title'] = science_paper.journal
			if new_article['access'] == None:
				new_article['access'] == science_paper.access
			
			article_on_gregory = None
			if new_article['doi'] != None:
				article_on_gregory = Articles.objects.filter(doi=new_article['doi'])
			if article_on_gregory != None and article_on_gregory.count() > 0:
				for article in article_on_gregory:
					new_source = Sources.objects.get(pk=new_article['source_id'])
					article.sources.add(new_source)
					article.teams.add(new_source.team)
					article.subjects.add(new_source.subject)
				raise ArticleExistsError('There is already an article with the specified DOI. If the source, team, or subject were different, the article was updated.')

			if new_article['title'] != None:
				article_on_gregory = Articles.objects.filter(title=new_article['title'])
			if article_on_gregory != None and article_on_gregory.count() > 0:
				raise ArticleExistsError('There is already an article with the specified Title')

			source = Sources.objects.get(pk=new_article['source_id'])
			if source.pk == None:
				raise SourceNotFoundError('source_id was not found in the database')
			save_article = Articles.objects.create(
				discovery_date=datetime.now(),
				title = new_article['title'],
				summary = new_article['summary'],
				link = new_article['link'],
				published_date = new_article['published_date'], 
				doi = new_article['doi'], kind = new_article['kind'],
				publisher=new_article['publisher'], container_title=new_article['container_title'])
			save_article.sources.add(source)
			save_article.teams.add(source.team)
			save_article.subjects.add(source.subject)

			if save_article.pk == None:
				raise ArticleNotSavedError('Could not create the article')
			save_article.sources.add(source)
			# Prepare some data to be returned to the API client
			data = {
				'name': 'Gregory | API',
				'version': '0.1b',
				"data_received": json.loads(request.body),
				'data_processed_from_doi': new_article,
				'article_id': save_article.article_id,
			}
			log_data = {
				'name': 'Gregory | API',
				'version': '0.1b',
				"article_id": save_article.pk,
			}
			# This creates an access log for this client in the DB
			generateAccessSchemeLog(call_type, ip_addr, access_scheme, 201, 'Article created', log_data)
			# Actually return the data to the API client
			return returnData(data)
		except APINoAPIKeyError as exception:
			generateAccessSchemeLog(call_type, ip_addr, access_scheme, 401, str(exception), str(post_data))
			return returnError(NO_API_KEY, str(exception), 401)
		except APIInvalidAPIKeyError as exception:
			generateAccessSchemeLog(call_type, ip_addr, access_scheme, 401, str(exception), str(post_data))
			return returnError(INVALID_API_KEY, str(exception), 401)
		except APIInvalidIPAddressError as exception:
			generateAccessSchemeLog(call_type, ip_addr, access_scheme, 401, str(exception), str(post_data))
			return returnError(INVALID_IP_ADDRESS, str(exception), 401)
		except APIAccessDeniedError as exception:
			if access_scheme is not None:
					generateAccessSchemeLog(call_type, ip_addr, access_scheme, 403, str(exception), str(post_data))
			else:
					generateAccessSchemeLog(call_type, ip_addr, None, 403, str(exception), str(post_data))
			return returnError(ACCESS_DENIED, str(exception), 403)
		except FieldNotFoundError as exception:
			generateAccessSchemeLog(call_type, ip_addr, access_scheme, 202, str(exception), str(post_data))
			return returnError(FIELD_NOT_FOUND, str(exception), 200)
		except ArticleExistsError as exception:
			generateAccessSchemeLog(call_type, ip_addr, access_scheme, 204, str(exception), str(post_data))
			return returnError(ARTICLE_EXISTS, str(exception), 200)
		except ArticleNotSavedError as exception:
			generateAccessSchemeLog(call_type, ip_addr, access_scheme, 204, str(exception), str(post_data))
			return returnError(ARTICLE_NOT_SAVED, str(exception), 204)
		except Exception as exception:
			print(traceback.format_exc())
			generateAccessSchemeLog(call_type, ip_addr, access_scheme, 500, str(exception), str(post_data))
			return returnError(UNEXPECTED, str(exception), 500)

###
# ARTICLES
### 
class ArticleViewSet(viewsets.ModelViewSet):
	"""
	List all articles in the database by earliest discovery_date
	"""
	queryset = Articles.objects.all().order_by('-discovery_date')
	serializer_class = ArticleSerializer
	permission_classes = [permissions.IsAuthenticatedOrReadOnly]
	filter_backends = [filters.SearchFilter]
	search_fields  = ['$title','$summary']

class RelatedArticles(viewsets.ModelViewSet):
	"""
	Search related articles by the noun_phrases field. This search accepts regular expressions such as /articles/related/?search=<noun_phrase>|<noun_phrase>
	"""
	queryset = Articles.objects.all().order_by('-discovery_date')
	serializer_class = ArticleSerializer
	permission_classes = [permissions.IsAuthenticatedOrReadOnly]
	filter_backends = [filters.SearchFilter]
	search_fields  = ['$noun_phrases']


class ArticlesByCategory(viewsets.ModelViewSet):
	"""
	Search articles by the category field. Usage /articles/category/{{category_slug}}/
	"""
	def get_queryset(self):
			category_slug = self.kwargs.get('category_slug', None)
			category = TeamCategory.objects.filter(category_slug=category_slug).first()

			if category is None:
				# Returning an empty queryset
				return Articles.objects.none()

			return Articles.objects.filter(team_categories=category).order_by('-discovery_date')
	serializer_class = ArticleSerializer
	permission_classes = [permissions.IsAuthenticatedOrReadOnly]

class ArticlesByTeam(viewsets.ModelViewSet):
	serializer_class = ArticleSerializer
	permission_classes = [permissions.IsAuthenticatedOrReadOnly]

	def get_queryset(self):
		team_id = self.kwargs.get('team_id')
		return Articles.objects.filter(teams__id=team_id).order_by('-discovery_date')

class ArticlesBySubject(viewsets.ModelViewSet):
	serializer_class = ArticleSerializer
	permission_classes = [permissions.IsAuthenticatedOrReadOnly]

	def get_queryset(self):
		team_id = self.kwargs.get('team_id')
		subject_id = self.kwargs.get('subject_id')
		return Articles.objects.filter(subjects__id=subject_id, teams=team_id).order_by('-discovery_date')
class ArticlesByJournal(viewsets.ModelViewSet):
	"""
	Search articles by the journal field. Usage /articles/journal/{{journal}}/.
	Journal should be lower case and spaces should be replaced by dashes, for example: 	"The Lancet Neurology" becomes the-lancet-neurology.
	"""
	def get_queryset(self):
		journal_slug = self.kwargs.get('journal_slug', None)
		journal_slug = '^' + journal_slug.replace('-', ' ') + '$'
		return Articles.objects.filter(container_title__iregex=journal_slug).order_by('-discovery_date')

	serializer_class = ArticleSerializer
	permission_classes = [permissions.IsAuthenticatedOrReadOnly]

class AllArticleViewSet(generics.ListAPIView):
	"""
	List all articles 
	"""
	pagination_class = None
	queryset = Articles.objects.all().order_by('-discovery_date')
	serializer_class = ArticleSerializer
	permission_classes = [permissions.IsAuthenticatedOrReadOnly]

class RelevantList(generics.ListAPIView):
	"""
	List relevant articles, by manual selection and Machine Learning predictions.
	"""
	model = Articles
	serializer_class = ArticleSerializer

	def get_queryset(self):
		return Articles.objects.filter(
			Q(ml_predictions_detail__predicted_relevant=True) |
			Q(article_subject_relevances__is_relevant=True)
		).distinct().order_by('-discovery_date')

class UnsentList(generics.ListAPIView):
	"""
	Lists the articles that have not been sent to subscribers
	"""
	serializer_class = ArticleSerializer

	def get_queryset(self):
		return Articles.objects.all().exclude(sent_to_subscribers = True).order_by('-discovery_date')

class newsletterByWeek(viewsets.ModelViewSet):
	"""
	Search relevant articles. /articles/relevant/week/{year}/{week}/.
	For a given week number, returns articles flagged as relevant by the admin team or the Machine Learning models.
	"""
	def get_queryset(self):
		p_week = self.kwargs.get('week')
		p_year = self.kwargs.get('year')
		week = getDateRangeFromWeek(p_year=p_year,p_week=p_week)
		articles = Articles.objects.filter(
			Q(discovery_date__gte=week[0].astimezone(),discovery_date__lte=week[1].astimezone())
		).filter(
			Q(ml_predictions_detail__predicted_relevant=True) | 
			Q(article_subject_relevances__is_relevant=True)
		).distinct().order_by('-discovery_date')
		return articles

	serializer_class = ArticleSerializer
	permission_classes = [permissions.IsAuthenticatedOrReadOnly]


class lastXdays(viewsets.ModelViewSet):
	"""
	Search relevant articles. /articles/relevant/last/{days}/.
	For a given number of days, returns articles flagged as relevant by the admin team or the Machine Learning models.
	"""
	def get_queryset(self):
		days_to_subtract = self.kwargs.get('days', None)
		days = datetime.today() - timedelta(days=days_to_subtract)
		articles = Articles.objects.filter(
			Q(discovery_date__gte=days.astimezone())
		).filter(
			Q(ml_predictions_detail__predicted_relevant=True) | 
			Q(article_subject_relevances__is_relevant=True)
		).distinct().order_by('-discovery_date')
		return articles

	serializer_class = ArticleSerializer
	permission_classes = [permissions.IsAuthenticatedOrReadOnly]
class ArticlesBySource(viewsets.ModelViewSet):
	serializer_class = ArticleSerializer
	permission_classes = [permissions.IsAuthenticatedOrReadOnly]

	def get_queryset(self):
		team_id = self.kwargs.get('team_id')
		source_id = self.kwargs.get('source_id')
		return Articles.objects.filter(teams__id=team_id, sources__source_id=source_id).order_by('-discovery_date')

class ArticlesByAuthorList(generics.ListAPIView):
	"""
	Lists the articles that include the specified author_id
	"""
	serializer_class = ArticleSerializer

	def get_queryset(self):

		author_id = self.kwargs['author_id']
		return Articles.objects.filter(authors=author_id).order_by('-published_date')

class ArticlesByKeyword(generics.ListAPIView):
	"""
	List articles by keyword
	"""
	serializer_class = ArticleSerializer
	permissions_classes = [permissions.IsAuthenticatedOrReadOnly]
	filter_backends = [filters.SearchFilter]
	search_fields = ['title','summary']
	
	def get_queryset(self):
		return Articles.objects.all().order_by('-discovery_date')

class ArticlesPredictionNone(generics.ListAPIView):
	"""
	List articles where the Machine Learning prediction is Null and summary length greater than 0 characters.    
	To override the default summary length pass the summary_length argument to the url as `/articles/prediction/none/?summary_length=42` 
	"""
	serializer_class = ArticleSerializer
	permissions_classes = [permissions.IsAuthenticatedOrReadOnly]

	def get_queryset(self):
		queryset = Articles.objects.annotate(summary_len=Length('summary')).filter(summary_len__gt=0).exclude(
			ml_predictions_detail__isnull=False
		).order_by('-discovery_date')
		summary_length = self.request.query_params.get('summary_length')
		if summary_length is not None:
			queryset = Articles.objects.annotate(summary_len=Length('summary')).filter(summary_len__gt=summary_length).exclude(
				ml_predictions_detail__isnull=False
			).order_by('-discovery_date')
		return queryset

class ArticlesCount(viewsets.ModelViewSet):
	"""
	List all articles in the database by published date
	"""

	queryset = Articles.objects.raw('select count(*),article_id from articles group by article_id limit 1;')
	serializer_class = CountArticlesSerializer
	permission_classes = [permissions.IsAuthenticatedOrReadOnly]
	pagination_classes = None


class OpenAccessArticles(generics.ListAPIView):
	"""
	List all articles in the database that are registered as open access on unpaywall.org
	"""
	serializer_class = ArticleSerializer
	permissions_classes = [permissions.IsAuthenticatedOrReadOnly]

	def get_queryset(self):
		queryset = Articles.objects.filter(access='open').order_by('-discovery_date')
		return queryset
	
###
# CATEGORIES
###

class CategoryViewSet(viewsets.ModelViewSet):
	"""
	List all categories in the database.
	"""
	queryset = TeamCategory.objects.all()
	serializer_class = CategorySerializer
	permission_classes = [permissions.IsAuthenticatedOrReadOnly]

class MonthlyCountsView(APIView):
	def get(self, request, team_id, category_slug):
			team_category = get_object_or_404(TeamCategory, team__id=team_id, category_slug=category_slug)
			
			# Monthly article counts
			articles = Articles.objects.filter(team_categories=team_category)
			articles = articles.annotate(month=TruncMonth('published_date'))
			article_counts = articles.values('month').annotate(count=Count('article_id')).order_by('month')
			article_counts = list(article_counts.values('month', 'count'))

			# Monthly trial counts
			trials = Trials.objects.filter(team_categories=team_category)
			trials = trials.annotate(month=TruncMonth('published_date'))
			trial_counts = trials.values('month').annotate(count=Count('trial_id')).order_by('month')
			trial_counts = list(trial_counts.values('month', 'count'))

			data = {
					'category_name': team_category.category_name,
					'category_slug': team_category.category_slug,
					'monthly_article_counts': article_counts,
					'monthly_trial_counts': trial_counts,
			}

			return Response(data)

###
# TRIALS
### 

class TrialViewSet(viewsets.ModelViewSet):
	"""
	List all clinical trials by discovery date. Accepts regular expressions in search.
	"""
	queryset = Trials.objects.all().order_by('-discovery_date')
	serializer_class = TrialSerializer
	permission_classes = [permissions.IsAuthenticatedOrReadOnly]
	filter_backends = [filters.SearchFilter]
	search_fields  = ['$title','$summary']

class AllTrialViewSet(generics.ListAPIView):
	"""
	List all clinical trials by discovery date
	"""
	pagination_class = None
	queryset = Trials.objects.all().order_by('-discovery_date')
	serializer_class = TrialSerializer
	permission_classes = [permissions.IsAuthenticatedOrReadOnly]


class TrialsBySource(generics.ListAPIView):
	serializer_class = TrialSerializer

	def get_queryset(self):
		"""
		Lists the clinical trials that come from the specified source_id
		"""
		team_id = self.kwargs['team_id']
		source_id = self.kwargs['source_id']
		return Trials.objects.filter(teams__id=team_id, source__source_id=source_id).order_by('-discovery_date')

class TrialsByCategory(viewsets.ModelViewSet):
	"""
	Search Trials by the category field. Usage /trials/category/{{category_slug}}/
	"""
	serializer_class = TrialSerializer
	permission_classes = [permissions.IsAuthenticatedOrReadOnly]

	def get_queryset(self):
			team_id = self.kwargs['team_id']
			category_slug = self.kwargs.get('category_slug', None)
			category = get_object_or_404(TeamCategory, category_slug=category_slug, team_id=team_id)

			return Trials.objects.filter(teams=team_id, team_categories=category).order_by('-discovery_date')

class TrialsBySubject(viewsets.ModelViewSet):
	"""
	Search Trials by the subject field and team ID. Usage /teams/<team_id>/trials/subject/<subject_id>/
	"""
	serializer_class = TrialSerializer
	permission_classes = [permissions.IsAuthenticatedOrReadOnly]

	def get_queryset(self):
		team_id = self.kwargs['team_id']
		subject_id = self.kwargs['subject_id']
		get_object_or_404(Subject, id=subject_id, team_id=team_id)

		return Trials.objects.filter(teams=team_id, subjects=subject_id).order_by('-discovery_date')


###
# SOURCES
### 

class SourceViewSet(viewsets.ModelViewSet):
	"""
	List all sources of data
	"""
	queryset = Sources.objects.all().order_by('name')
	serializer_class = SourceSerializer
	permission_classes = [permissions.IsAuthenticatedOrReadOnly]


###
# AUTHORS
### 

class AuthorsViewSet(viewsets.ModelViewSet):
	"""
	List all authors
	"""
	queryset = Authors.objects.all().order_by('author_id')
	serializer_class = AuthorSerializer
	permission_classes = [permissions.IsAuthenticatedOrReadOnly]


###
# AUTHORIZATION
###
# The class below generates a new token at every successful call.
# But that token is not saved in the database and associated with the user.
# is that a problem?

class LoginView(TokenObtainPairView):
	permission_classes = (permissions.AllowAny,)

class ProtectedEndpointView(APIView):
	permission_classes = [permissions.IsAuthenticated]

	def get(self, request):
		return Response({"message": "You have accessed the protected endpoint!"})

###
# TEAMS
###

class TeamsViewSet(viewsets.ModelViewSet):
	"""
	List all teams
	"""
	queryset = Team.objects.all().order_by('id')
	serializer_class = TeamSerializer
	permission_classes  = [permissions.IsAuthenticatedOrReadOnly]

###
# SUBJECTS
###

class SubjectsViewSet(viewsets.ModelViewSet):
	"""
	List all subjects
	"""
	queryset = Subject.objects.all().order_by('id')
	serializer_class = SubjectsSerializer
	permission_classes  = [permissions.IsAuthenticatedOrReadOnly]

class ArticlesByTeam(viewsets.ModelViewSet):
		"""
		List all articles for a specific team by ID
		"""
		serializer_class = ArticleSerializer
		permission_classes = [permissions.IsAuthenticatedOrReadOnly]

		def get_queryset(self):
				team_id = self.kwargs.get('team_id')
				return Articles.objects.filter(teams__id=team_id).order_by('-discovery_date')
class TrialsByTeam(viewsets.ModelViewSet):
	"""
	List all clinical trials for a specific team by ID
	"""
	serializer_class = TrialSerializer
	permission_classes = [permissions.IsAuthenticatedOrReadOnly]

	def get_queryset(self):
		team_id = self.kwargs.get('team_id')
		return Trials.objects.filter(teams__id=team_id).order_by('-discovery_date')

class SubjectsByTeam(viewsets.ModelViewSet):
	"""
	List all research subjects for a specific team by ID
	"""
	serializer_class = SubjectsSerializer
	permission_classes = [permissions.IsAuthenticatedOrReadOnly]

	def get_queryset(self):
		team_id = self.kwargs.get('team_id')
		return Subject.objects.filter(team__id=team_id).order_by('-id')

class SourcesByTeam(viewsets.ModelViewSet):
	"""
	List all sources for a specific team by ID
	"""
	serializer_class = SourceSerializer
	permission_classes = [permissions.IsAuthenticatedOrReadOnly]

	def get_queryset(self):
		team_id = self.kwargs.get('team_id')
		return Sources.objects.filter(team__id=team_id).order_by('-source_id')

class CategoriesByTeam(viewsets.ModelViewSet):
	"""
	List all categories for a specific team by ID
	"""
	serializer_class = CategorySerializer
	permission_classes = [permissions.IsAuthenticatedOrReadOnly]

	def get_queryset(self):
		team_id = self.kwargs.get('team_id')
		return TeamCategory.objects.filter(team__id=team_id).order_by('-id')

class ArticlesByCategoryAndTeam(viewsets.ModelViewSet):
		"""
		List all articles for a specific category and team.
		"""
		serializer_class = ArticleSerializer
		permission_classes = [permissions.IsAuthenticatedOrReadOnly]

		def get_queryset(self):
				team_id = self.kwargs.get('team_id')
				category_slug = self.kwargs.get('category_slug')
				team_category = get_object_or_404(TeamCategory, team__id=team_id, category_slug=category_slug)
				return Articles.objects.filter(team_categories=team_category).prefetch_related(
						'team_categories', 'sources', 'authors', 'teams', 'subjects', 'ml_predictions'
<<<<<<< HEAD
				).order_by('-discovery_date')
=======
				)

class ArticleSearchView(generics.ListAPIView):
    """
    Advanced search for articles by title and abstract (summary).
    
    This endpoint requires a POST request with team_id and subject_id in the request body, 
    along with optional search parameters.
    
    Search parameters in POST body:
    - title: Search only in title field
    - summary: Search only in summary/abstract field
    - search: Search in both title and summary fields
    - team_id: Required - Team ID to filter articles by (must be provided)
    - subject_id: Required - Subject ID to filter articles by (must be provided)
    
    Results are ordered by discovery date (newest first).
    """
    serializer_class = ArticleSerializer
    permission_classes = [permissions.AllowAny]  # Allow access to anyone since we require team_id and subject_id
    filter_backends = [filters.SearchFilter, django_filters.DjangoFilterBackend]
    filterset_class = ArticleFilter
    search_fields = ['title', 'summary']
    http_method_names = ['post']
    
    def get_queryset(self):
        # This method is still called even for POST requests
        return Articles.objects.none()  # Return empty queryset by default
    
    def post(self, request, *args, **kwargs):
        # Extract required parameters
        team_id = request.data.get('team_id')
        subject_id = request.data.get('subject_id')
        
        # Validate required parameters
        if not team_id or not subject_id:
            return Response(
                {"error": "Missing required parameters: team_id, subject_id"}, 
                status=400
            )
        
        try:
            # Check if team and subject exist
            team = Team.objects.get(id=team_id)
            subject = Subject.objects.get(id=subject_id, team=team)
        except Team.DoesNotExist:
            return Response(
                {"error": f"Team with ID {team_id} not found"}, 
                status=404
            )
        except Subject.DoesNotExist:
            return Response(
                {"error": f"Subject with ID {subject_id} not found or does not belong to team {team_id}"}, 
                status=404
            )
        
        # Start with articles filtered by team and subject
        queryset = Articles.objects.filter(teams=team, subjects=subject).order_by('-discovery_date')
        
        # Apply additional filters
        title = request.data.get('title')
        summary = request.data.get('summary')
        search = request.data.get('search')
        
        if title:
            queryset = queryset.filter(title__icontains=title)
        if summary:
            queryset = queryset.filter(summary__icontains=summary)
        if search:
            queryset = queryset.filter(
                Q(title__icontains=search) | Q(summary__icontains=search)
            )
        
        # Use pagination from ListAPIView
        page = self.paginate_queryset(queryset)
        if page is not None:
            serializer = self.get_serializer(page, many=True)
            return self.get_paginated_response(serializer.data)
            
        # If no pagination
        serializer = self.get_serializer(queryset, many=True)
        return Response(serializer.data)

class TrialSearchView(generics.ListAPIView):
    """
    Advanced search for clinical trials by title, summary, and recruitment status.
    
    This endpoint requires a POST request with team_id and subject_id in the request body, 
    along with optional search parameters.
    
    Search parameters in POST body:
    - title: Search only in title field
    - summary: Search only in summary/abstract field
    - search: Search in both title and summary fields
    - status: Filter by recruitment status (e.g., 'Recruiting', 'Completed')
    - team_id: Required - Team ID to filter trials by (must be provided)
    - subject_id: Required - Subject ID to filter trials by (must be provided)
    
    Results are ordered by discovery date (newest first).
    """
    serializer_class = TrialSerializer
    permission_classes = [permissions.AllowAny]  # Allow access to anyone since we require team_id and subject_id
    filter_backends = [filters.SearchFilter, django_filters.DjangoFilterBackend]
    filterset_class = TrialFilter
    search_fields = ['title', 'summary']
    http_method_names = ['post']
    
    def get_queryset(self):
        # This method is still called even for POST requests
        return Trials.objects.none()  # Return empty queryset by default
    
    def post(self, request, *args, **kwargs):
        # Extract required parameters
        team_id = request.data.get('team_id')
        subject_id = request.data.get('subject_id')
        
        # Validate required parameters
        if not team_id or not subject_id:
            return Response(
                {"error": "Missing required parameters: team_id, subject_id"}, 
                status=400
            )
        
        try:
            # Check if team and subject exist
            team = Team.objects.get(id=team_id)
            subject = Subject.objects.get(id=subject_id, team=team)
        except Team.DoesNotExist:
            return Response(
                {"error": f"Team with ID {team_id} not found"}, 
                status=404
            )
        except Subject.DoesNotExist:
            return Response(
                {"error": f"Subject with ID {subject_id} not found or does not belong to team {team_id}"}, 
                status=404
            )
        
        # Start with trials filtered by team and subject
        queryset = Trials.objects.filter(teams=team, subjects=subject).order_by('-discovery_date')
        
        # Apply additional filters
        title = request.data.get('title')
        summary = request.data.get('summary')
        search = request.data.get('search')
        status = request.data.get('status')
        
        if title:
            queryset = queryset.filter(title__icontains=title)
        if summary:
            queryset = queryset.filter(summary__icontains=summary)
        if search:
            queryset = queryset.filter(
                Q(title__icontains=search) | Q(summary__icontains=search)
            )
        if status:
            queryset = queryset.filter(recruitment_status=status)
        
        # Use pagination from ListAPIView
        page = self.paginate_queryset(queryset)
        if page is not None:
            serializer = self.get_serializer(page, many=True)
            return self.get_paginated_response(serializer.data)
            
        # If no pagination
        serializer = self.get_serializer(queryset, many=True)
        return Response(serializer.data)
>>>>>>> e0c942db
<|MERGE_RESOLUTION|>--- conflicted
+++ resolved
@@ -651,10 +651,7 @@
 				team_category = get_object_or_404(TeamCategory, team__id=team_id, category_slug=category_slug)
 				return Articles.objects.filter(team_categories=team_category).prefetch_related(
 						'team_categories', 'sources', 'authors', 'teams', 'subjects', 'ml_predictions'
-<<<<<<< HEAD
 				).order_by('-discovery_date')
-=======
-				)
 
 class ArticleSearchView(generics.ListAPIView):
     """
@@ -820,5 +817,4 @@
             
         # If no pagination
         serializer = self.get_serializer(queryset, many=True)
-        return Response(serializer.data)
->>>>>>> e0c942db
+        return Response(serializer.data)