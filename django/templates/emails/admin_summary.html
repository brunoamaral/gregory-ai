--- conflicted
+++ resolved
@@ -1,115 +1,45 @@
 <!doctype html>
 <html>
-<<<<<<< HEAD
 <head>
 	<meta name="viewport" content="width=device-width, initial-scale=1.0">
 	<meta http-equiv="Content-Type" content="text/html; charset=UTF-8">
 	<title>{{ title }} update</title>
-</head>
-<body style="background-color: #f6f6f6; font-family: sans-serif; -webkit-font-smoothing: antialiased; font-size: 14px; line-height: 1.4; margin: 0; padding: 0; -ms-text-size-adjust: 100%; -webkit-text-size-adjust: 100%;">
-	<span class="preheader" style="color: transparent; display: none; height: 0; max-height: 0; max-width: 0; opacity: 0; overflow: hidden; mso-hide: all; visibility: hidden; width: 0;">List of articles and new trials this week.</span>
-	<table role="presentation" border="0" cellpadding="0" cellspacing="0" style="border-collapse: separate; mso-table-lspace: 0pt; mso-table-rspace: 0pt; background-color: #f6f6f6; width: 100%;" width="100%" bgcolor="#f6f6f6">
-		<tr>
-			<td style="font-family: sans-serif; font-size: 14px; vertical-align: top;" valign="top">&nbsp;</td>
-			<td style="font-family: sans-serif; font-size: 14px; vertical-align: top; display: block; max-width: 580px; padding: 10px; width: 580px; margin: 0 auto;" width="580" valign="top">
-				<div style="box-sizing: border-box; display: block; margin: 0 auto; max-width: 580px; padding: 10px;">
-
-					<!-- START CENTERED WHITE CONTAINER -->
-					<table role="presentation" style="border-collapse: separate; mso-table-lspace: 0pt; mso-table-rspace: 0pt; background: #ffffff; border-radius: 3px; width: 100%;" width="100%">
-
-						<!-- START MAIN CONTENT AREA -->
-						<tr>
-							<td style="font-family: sans-serif; font-size: 14px; vertical-align: top; box-sizing: border-box; padding: 20px;" valign="top">
-								<table role="presentation" border="0" cellpadding="0" cellspacing="0" style="border-collapse: separate; mso-table-lspace: 0pt; mso-table-rspace: 0pt; width: 100%;" width="100%">
-									<tr>
-										<td style="font-family: sans-serif; font-size: 14px; vertical-align: top;" valign="top">
-											<p style="font-family: sans-serif; font-size: 14px; font-weight: normal; margin: 0; margin-bottom: 15px;">Good Morning, {{ admin.first_name }}. </p>
-											<p style="font-family: sans-serif; font-size: 14px; font-weight: normal; margin: 0; margin-bottom: 15px;">Here are the articles we have found in the last 2 days</p>
-
-											<h2 style="color: #0f74c0; font-family: sans-serif; font-weight: 700; line-height: 1.4; margin: 0; margin-bottom: 30px;">New Articles</h2>
-											<!-- New Articles Section -->
-											{% for article in articles %}
-	<table role="presentation" border="0" cellpadding="0" cellspacing="0" style="border:1px solid #dddddd; border-radius:4px; width:100%; margin-bottom:20px;">
-		<tr>
-			<td style="padding:10px;">
-											<h2 style="color: #000000; font-family: sans-serif; font-weight: 400; line-height: 1.4; margin: 0; margin-bottom: 30px;">{{article.title}}</h2>
-
-											<p style="font-family: sans-serif; font-size: 14px; font-weight: normal; margin: 0; margin-bottom: 15px;"><strong>Discovery Date</strong>: {{article.discovery_date}}</p>
-											<p style="font-family: sans-serif; font-size: 14px; font-weight: normal; margin: 0; margin-bottom: 15px;">
-												<a style="color: #3498db; text-decoration: underline;" href="{{article.link}}">{{article.link}}</a>
-											</p>
-												{% for prediction in article.ml_predictions.all %}
-													<strong>Subject:</strong> {{ prediction.subject.subject_name }}
-													<ul>
-													<li>ML GNB: {{ prediction.gnb }} </li>
-													<li>ML LR: {{ prediction.lr }} </li>
-													<li>ML LSVC: {{ prediction.lsvc }} </li>
-													<li>ML MNB: {{ prediction.mnb }} </li>
-													</ul>
-												{% endfor %}	
-
-											<h3 style="font-family: sans-serif; font-size: 14px; font-weight: 700; margin: 0; margin-bottom: 15px;">Key takeaways</h3>
-											<p>{{article.takeaways}}</p>
-											<p><a href="https://api.{{site.domain}}/admin/gregory/articles/{{article.article_id}}/change/">EDIT</a></p>
-
-
-											<p style="font-family: sans-serif; font-size: 14px; font-weight: normal; margin: 0; margin-bottom: 15px;"><strong>Authors</strong>:
-												{% for author in article.authors.all %}
-														{% if author.ORCID %}
-																<a href="https://orcid.org/{{ author.ORCID }}">{{ author.full_name }}</a>
-														{% else %}
-																{{ author.full_name }}
-														{% endif %}
-														{% if not forloop.last %}, {% endif %}
-=======
-	<head>
-		<meta name="viewport" content="width=device-width, initial-scale=1.0">
-		<meta http-equiv="Content-Type" content="text/html; charset=UTF-8">
-		<title>{{ title }} update</title>
-		<style>
+	<style>
 @media only screen and (max-width: 620px) {
 	table.body h1 {
 		font-size: 28px !important;
 		margin-bottom: 10px !important;
 	}
-
 	table.body p,
-table.body ul,
-table.body ol,
-table.body td,
-table.body span,
-table.body a {
+	table.body ul,
+	table.body ol,
+	table.body td,
+	table.body span,
+	table.body a {
 		font-size: 16px !important;
 	}
-
 	table.body .wrapper,
-table.body .article {
+	table.body .article {
 		padding: 10px !important;
 	}
-
 	table.body .content {
 		padding: 0 !important;
 	}
-
 	table.body .container {
 		padding: 0 !important;
 		width: 100% !important;
 	}
-
 	table.body .main {
 		border-left-width: 0 !important;
 		border-radius: 0 !important;
 		border-right-width: 0 !important;
 	}
-
 	table.body .btn table {
 		width: 100% !important;
 	}
-
 	table.body .btn a {
 		width: 100% !important;
 	}
-
 	table.body .img-responsive {
 		height: auto !important;
 		max-width: 100% !important;
@@ -120,16 +50,14 @@
 	.ExternalClass {
 		width: 100%;
 	}
-
 	.ExternalClass,
-.ExternalClass p,
-.ExternalClass span,
-.ExternalClass font,
-.ExternalClass td,
-.ExternalClass div {
+	.ExternalClass p,
+	.ExternalClass span,
+	.ExternalClass font,
+	.ExternalClass td,
+	.ExternalClass div {
 		line-height: 100%;
 	}
-
 	.apple-link a {
 		color: inherit !important;
 		font-family: inherit !important;
@@ -138,7 +66,6 @@
 		line-height: inherit !important;
 		text-decoration: none !important;
 	}
-
 	#MessageViewBody a {
 		color: inherit;
 		text-decoration: none;
@@ -147,123 +74,98 @@
 		font-weight: inherit;
 		line-height: inherit;
 	}
-
 	.btn-primary table td:hover {
 		background-color: #34495e !important;
 	}
-
 	.btn-primary a:hover {
 		background-color: #34495e !important;
 		border-color: #34495e !important;
 	}
 }
 </style>
-	</head>
-	<body class="" style="background-color: #f6f6f6; font-family: sans-serif; -webkit-font-smoothing: antialiased; font-size: 14px; line-height: 1.4; margin: 0; padding: 0; -ms-text-size-adjust: 100%; -webkit-text-size-adjust: 100%;">
-		<span class="preheader" style="color: transparent; display: none; height: 0; max-height: 0; max-width: 0; opacity: 0; overflow: hidden; mso-hide: all; visibility: hidden; width: 0;">List of articles and new trials this week.</span>
-		<table role="presentation" border="0" cellpadding="0" cellspacing="0" class="body" style="border-collapse: separate; mso-table-lspace: 0pt; mso-table-rspace: 0pt; background-color: #f6f6f6; width: 100%;" width="100%" bgcolor="#f6f6f6">
-			<tr>
-				<td style="font-family: sans-serif; font-size: 14px; vertical-align: top;" valign="top">&nbsp;</td>
-				<td class="container" style="font-family: sans-serif; font-size: 14px; vertical-align: top; display: block; max-width: 580px; padding: 10px; width: 580px; margin: 0 auto;" width="580" valign="top">
-					<div class="content" style="box-sizing: border-box; display: block; margin: 0 auto; max-width: 580px; padding: 10px;">
-
-						<!-- START CENTERED WHITE CONTAINER -->
-						<table role="presentation" class="main" style="border-collapse: separate; mso-table-lspace: 0pt; mso-table-rspace: 0pt; background: #ffffff; border-radius: 3px; width: 100%;" width="100%">
-
-							<!-- START MAIN CONTENT AREA -->
-							<tr>
-								<td class="wrapper" style="font-family: sans-serif; font-size: 14px; vertical-align: top; box-sizing: border-box; padding: 20px;" valign="top">
-									<table role="presentation" border="0" cellpadding="0" cellspacing="0" style="border-collapse: separate; mso-table-lspace: 0pt; mso-table-rspace: 0pt; width: 100%;" width="100%">
-										<tr>
-											<td style="font-family: sans-serif; font-size: 14px; vertical-align: top;" valign="top">
-												<p style="font-family: sans-serif; font-size: 14px; font-weight: normal; margin: 0; margin-bottom: 15px;">Good Morning, {{ admin.first_name }}. </p>
-												<p style="font-family: sans-serif; font-size: 14px; font-weight: normal; margin: 0; margin-bottom: 15px;">Here are the articles we have found in the last 2 days</p>
-
-												<h2 style="color: #0f74c0; font-family: sans-serif; font-weight: 700; line-height: 1.4; margin: 0; margin-bottom: 30px;">New Articles</h2>
-												{% for article in articles %}
-
-												<h2 style="color: #000000; font-family: sans-serif; font-weight: 400; line-height: 1.4; margin: 0; margin-bottom: 30px;">{{article.title}}</h2>
-
-												<p style="font-family: sans-serif; font-size: 14px; font-weight: normal; margin: 0; margin-bottom: 15px;"><strong>Discovery Date</strong>: {{article.discovery_date}}</p>
-												<p style="font-family: sans-serif; font-size: 14px; font-weight: normal; margin: 0; margin-bottom: 15px;">
-													<a href="{{article.link}}" style="color: #3498db; text-decoration: underline;">{{article.link}}</a>
-												</p>
-													{% for prediction in article.ml_predictions.all %}
+</head>
+<body class="" style="background-color: #f6f6f6; font-family: sans-serif; -webkit-font-smoothing: antialiased; font-size: 14px; line-height: 1.4; margin: 0; padding: 0; -ms-text-size-adjust: 100%; -webkit-text-size-adjust: 100%;">
+	<span class="preheader" style="color: transparent; display: none; height: 0; max-height: 0; max-width: 0; opacity: 0; overflow: hidden; mso-hide: all; visibility: hidden; width: 0;">
+		List of articles and new trials this week.
+	</span>
+	<table role="presentation" border="0" cellpadding="0" cellspacing="0" class="body" style="border-collapse: separate; mso-table-lspace: 0pt; mso-table-rspace: 0pt; background-color: #f6f6f6; width: 100%;" width="100%" bgcolor="#f6f6f6">
+		<tr>
+			<td style="font-family: sans-serif; font-size: 14px; vertical-align: top;" valign="top">&nbsp;</td>
+			<td class="container" style="font-family: sans-serif; font-size: 14px; vertical-align: top; display: block; max-width: 580px; padding: 10px; width: 580px; margin: 0 auto;" width="580" valign="top">
+				<div class="content" style="box-sizing: border-box; display: block; margin: 0 auto; max-width: 580px; padding: 10px;">
+					<!-- START CENTERED WHITE CONTAINER -->
+					<table role="presentation" class="main" style="border-collapse: separate; mso-table-lspace: 0pt; mso-table-rspace: 0pt; background: #ffffff; border-radius: 3px; width: 100%;" width="100%">
+						<!-- START MAIN CONTENT AREA -->
+						<tr>
+							<td class="wrapper" style="font-family: sans-serif; font-size: 14px; vertical-align: top; box-sizing: border-box; padding: 20px;" valign="top">
+								<table role="presentation" border="0" cellpadding="0" cellspacing="0" style="border-collapse: separate; mso-table-lspace: 0pt; mso-table-rspace: 0pt; width: 100%;" width="100%">
+									<tr>
+										<td style="font-family: sans-serif; font-size: 14px; vertical-align: top;" valign="top">
+											<p style="margin: 0 0 15px;">Good Morning, {{ admin.first_name }}.</p>
+											<p style="margin: 0 0 15px;">Here are the articles we have found in the last 2 days</p>
+											<h2 style="color: #0f74c0; font-family: sans-serif; font-weight: 700; line-height: 1.4; margin: 0 0 30px;">New Articles</h2>
+											{% for article in articles %}
+											<table role="presentation" border="0" cellpadding="0" cellspacing="0" style="border:1px solid #dddddd; border-radius:4px; width:100%; margin-bottom:20px;" width="100%">
+												<tr>
+													<td style="padding:10px;">
+														<h2 style="color: #000000; font-family: sans-serif; font-weight: 400; line-height: 1.4; margin: 0 0 30px;">{{ article.title }}</h2>
+														<p style="margin: 0 0 15px;"><strong>Discovery Date</strong>: {{ article.discovery_date }}</p>
+														<p style="margin: 0 0 15px;"><a href="{{ article.link }}" style="color: #3498db; text-decoration: underline;">{{ article.link }}</a></p>
+														{% for prediction in article.ml_predictions.all %}
 														<strong>Subject:</strong> {{ prediction.subject.subject_name }}
 														<ul>
-														<li>ML GNB: {{ prediction.gnb }} </li>
-														<li>ML LR: {{ prediction.lr }} </li>
-														<li>ML LSVC: {{ prediction.lsvc }} </li>
-														<li>ML MNB: {{ prediction.mnb }} </li>
+															<li>ML GNB: {{ prediction.gnb }}</li>
+															<li>ML LR: {{ prediction.lr }}</li>
+															<li>ML LSVC: {{ prediction.lsvc }}</li>
+															<li>ML MNB: {{ prediction.mnb }}</li>
 														</ul>
-													{% endfor %}	
-	
-												<h3>Key takeaways</h3>
-												<p>{{article.takeaways}}</p>
-												<p><a href="https://api.{{site.domain}}/admin/gregory/articles/{{article.article_id}}/change/">EDIT</a></p>
-
-
-												<p><strong>Authors</strong>:
-													{% for author in article.authors.all %}
-															{% if author.ORCID %}
+														{% endfor %}
+														<h3 style="font-family: sans-serif; font-size: 14px; font-weight: 700; margin: 0 0 15px;">Key takeaways</h3>
+														<p>{{ article.takeaways }}</p>
+														<p><a href="https://api.{{ site.domain }}/admin/gregory/articles/{{ article.article_id }}/change/">EDIT</a></p>
+														<p style="margin: 0 0 15px;"><strong>Authors</strong>:
+															{% for author in article.authors.all %}
+																{% if author.ORCID %}
 																	<a href="https://orcid.org/{{ author.ORCID }}">{{ author.full_name }}</a>
-															{% else %}
+																{% else %}
 																	{{ author.full_name }}
-															{% endif %}
-															{% if not forloop.last %}, {% endif %}
-													{% endfor %}
-											</p>
-
-
-												<hr>
-
->>>>>>> d5882ffb
-												{% endfor %}
-										</p>
-
-			</td>
-		</tr>
-	</table>
-	{% endfor %}
-
-											<h2 style="color: #0f74c0; font-family: sans-serif; font-weight: 700; line-height: 1.4; margin: 0; margin-bottom: 30px;">New Trials</h2>
-											<!-- New Trials Section -->
+																{% endif %}
+																{% if not forloop.last %}, {% endif %}
+															{% endfor %}
+														</p>
+													</td>
+												</tr>
+											</table>
+											{% endfor %}
+											<h2 style="color: #0f74c0; font-family: sans-serif; font-weight: 700; line-height: 1.4; margin: 0 0 30px;">New Trials</h2>
 											{% for trial in trials %}
-	<table role="presentation" border="0" cellpadding="0" cellspacing="0" style="border:1px solid #dddddd; border-radius:4px; width:100%; margin-bottom:20px;">
-		<tr>
-			<td style="padding:10px;">
-											<h2 style="color: #000000; font-family: sans-serif; font-weight: 400; line-height: 1.4; margin: 0; margin-bottom: 30px;">{{trial.title}}</h2>
-
-											<p style="font-family: sans-serif; font-size: 14px; font-weight: normal; margin: 0; margin-bottom: 15px;"><strong>Discovery Date</strong>: {{trial.discovery_date}}</p>
-											<p style="font-family: sans-serif; font-size: 14px; font-weight: normal; margin: 0; margin-bottom: 15px;">
-											<a style="color: #3498db; text-decoration: underline;" href="{{trial.link}}">{{trial.link}}</a>
-											</p>
-
-			</td>
-		</tr>
-	</table>
-	{% endfor %}
-
-											<p style="font-family: sans-serif; font-size: 14px; font-weight: normal; margin: 0; margin-bottom: 15px;">For the full list, please visit <a style="color: #3498db; text-decoration: underline;" href="https://{{site.domain}}/">https://{{site.domain}}/</a></p>
-											{{email_footer | safe}}
-
+											<table role="presentation" border="0" cellpadding="0" cellspacing="0" style="border:1px solid #dddddd; border-radius:4px; width:100%; margin-bottom:20px;" width="100%">
+												<tr>
+													<td style="padding:10px;">
+														<h2 style="color: #000000; font-family: sans-serif; font-weight: 400; line-height: 1.4; margin: 0 0 30px;">{{ trial.title }}</h2>
+														<p style="margin: 0 0 15px;"><strong>Discovery Date</strong>: {{ trial.discovery_date }}</p>
+														<p style="margin: 0 0 15px;"><a style="color: #3498db; text-decoration: underline;" href="{{ trial.link }}">{{ trial.link }}</a></p>
+													</td>
+												</tr>
+											</table>
+											{% endfor %}
+											<p style="font-family: sans-serif; font-size: 14px; font-weight: normal; margin: 0 0 15px;">For the full list, please visit <a style="color: #3498db; text-decoration: underline;" href="https://{{ site.domain }}/">https://{{ site.domain }}/</a></p>
+											{{ email_footer | safe }}
 										</td>
 									</tr>
 								</table>
 							</td>
 						</tr>
-
 					<!-- END MAIN CONTENT AREA -->
 					</table>
 					<!-- END CENTERED WHITE CONTAINER -->
-
 					<!-- START FOOTER -->
 					<div class="footer" style="clear: both; margin-top: 10px; text-align: center; width: 100%;">
 						<table role="presentation" border="0" cellpadding="0" cellspacing="0" style="border-collapse: separate; mso-table-lspace: 0pt; mso-table-rspace: 0pt; width: 100%;" width="100%">
 							<tr>
 								<td style="font-family: sans-serif; vertical-align: top; padding-bottom: 10px; padding-top: 10px; color: #999999; font-size: 12px; text-align: center;" valign="top" align="center">
-									<span style="color: #999999; font-size: 12px; text-align: center;">GregoryAI</span>
-									<br> For more information visit <a style="color: #3498db; text-decoration: underline;" href="https://{{site.domain}}/">https://{{site.domain}}/</a>.
+									<span style="color: #999999; font-size: 12px; text-align: center;">GregoryAI</span><br>
+									For more information visit <a style="color: #3498db; text-decoration: underline;" href="https://{{ site.domain }}/">https://{{ site.domain }}/</a>.
 								</td>
 							</tr>
 							<tr>
@@ -274,7 +176,6 @@
 						</table>
 					</div>
 					<!-- END FOOTER -->
-
 				</div>
 			</td>
 			<td style="font-family: sans-serif; font-size: 14px; vertical-align: top;" valign="top">&nbsp;</td>
