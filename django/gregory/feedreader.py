--- conflicted
+++ resolved
@@ -1,13 +1,3 @@
-<<<<<<< HEAD
-from .models import Articles,Trials,Sources,Authors
-from crossref.restful import Works, Etiquette
-from dateutil.parser import parse
-from django_cron import CronJobBase, Schedule
-from django.db.models.query_utils import Q as Q  # noqa: F401
-from django.utils import timezone
-from gregory.classes import SciencePaper, ClinicalTrial
-from sitesettings.models import *
-=======
 from .models import Articles, Trials, Sources, Authors
 from crossref.restful import Works, Etiquette
 from dateutil.parser import parse
@@ -19,7 +9,6 @@
 from django.utils import timezone
 from gregory.classes import SciencePaper, ClinicalTrial
 from sitesettings.models import CustomSetting
->>>>>>> a1dd26e6
 import feedparser
 import gregory.functions as greg
 import os
@@ -27,15 +16,6 @@
 import re
 import requests
 
-<<<<<<< HEAD
-=======
-tzinfos = {
-    "EDT": gettz("America/New_York"),  # Eastern Daylight Time
-    "EST": gettz("America/New_York"),  # Eastern Standard Time
-    # Add other timezones as needed
-}
-
->>>>>>> a1dd26e6
 SITE = CustomSetting.objects.get(site__domain=os.environ.get('DOMAIN_NAME'))
 CLIENT_WEBSITE = 'https://' + SITE.site.domain + '/'
 my_etiquette = Etiquette(SITE.title, 'v8', CLIENT_WEBSITE, SITE.admin_email)
@@ -161,17 +141,12 @@
 						euct = match.group(1)
 				if 'clinicaltrials.gov' in link:
 					nct = entry['guid']
-<<<<<<< HEAD
-				identifiers = {"eudract": eudract, "euct": euct, "nct": nct}
-				clinical_trial = ClinicalTrial(title=entry['title'], summary=summary, link=link, published_date=published, identifiers=identifiers)
-=======
 				identifiers = {
 					"eudract": "EUDRACT" + eudract if eudract is not None else None,
 					"euct": "EUCT" + euct if euct is not None else None,
 					"nct": nct
 				}
 				clinical_trial = ClinicalTrial(title = entry['title'], summary = summary, link = link, published_date = published, identifiers = identifiers,)
->>>>>>> a1dd26e6
 				clinical_trial.clean_summary()
 
 				# Get the identifiers
@@ -197,19 +172,6 @@
 			else:
 				# Create a new trial
 				try:
-<<<<<<< HEAD
-					trial = Trials.objects.create(
-						discovery_date=timezone.now(),
-						title=clinical_trial.title,
-						summary=clinical_trial.summary,
-						link=clinical_trial.link,
-						published_date=clinical_trial.published_date,
-						identifiers=clinical_trial.identifiers,
-						source=i
-						)
-				except:
-					pass
-=======
 					q_objects = Q()
 					if clinical_trial.identifiers.get('nct'):
 						q_objects |= Q(identifiers__nct=clinical_trial.identifiers.get('nct'))
@@ -258,5 +220,4 @@
 					except Exception as e:
 						print(f"An error occurred: {str(e)}")
 						pass
-				pass
->>>>>>> a1dd26e6
+				pass