--- conflicted
+++ resolved
@@ -21,7 +21,6 @@
 		sources = Sources.objects.filter(method='rss',source_for='science paper')
 
 		for i in sources:
-<<<<<<< HEAD
 			source_id = i[0]
 			source_name = i[1]
 			link = i[2]
@@ -31,12 +30,6 @@
 			else:
 				response = requests.get(link, verify=False)
 				d = feedparser.parse(response)
-=======
-			source_name = i.name
-			source_for = i.source_for
-			link = i.link
-			d = feedparser.parse(link)
->>>>>>> bc181da4
 			for entry in d['entries']:
 				summary = ''
 				if hasattr(entry,'summary_detail'):
@@ -72,7 +65,6 @@
 		sources = Sources.objects.filter(method='rss',source_for='trials')
 
 		for i in sources:
-<<<<<<< HEAD
 			link = i[2]
 			source_id = i[0]
 			d = None
@@ -81,11 +73,6 @@
 			else:
 				response = requests.get(link, verify=False)
 				d = feedparser.parse(response)
-=======
-			source_id = i.source_id
-			link = i.link
-			d = feedparser.parse(link)
->>>>>>> bc181da4
 			for entry in d['entries']:
 				summary = ''
 				if hasattr(entry,'summary_detail'):
@@ -98,6 +85,4 @@
 				try:
 						trial = Trials.objects.create( discovery_date=datetime.now(), title = entry['title'], summary = summary, link = entry['link'], published_date = published, source = i) 
 				except:
-						pass
-
-		pass+						pass