--- conflicted
+++ resolved
@@ -85,11 +85,7 @@
 	language = models.TextField()
 	subject = models.TextField()
 	method = models.TextField()
-<<<<<<< HEAD
 	ignore_ssl = models.BinaryField(blank=False,null=False,default=False)
-	
-=======
->>>>>>> bc181da4
 
 	def __str__(self):
 		return self.name
