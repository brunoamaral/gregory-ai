--- conflicted
+++ resolved
@@ -3,24 +3,13 @@
 from django.contrib.sites.models import Site
 from gregory.models import Articles, Authors, Trials, Sources, TeamCategory
 from django.urls import reverse
-<<<<<<< HEAD
-from sitesettings.models import CustomSetting
+from django.contrib.sites.models import Site
+from .models import CustomSetting
 
-# Helper function to get the website domain dynamically
 def get_website_domain():
 	current_site = Site.objects.get_current()
 	custom_setting = CustomSetting.objects.filter(site=current_site).first()
 	return custom_setting.admin_email if custom_setting else current_site.domain
-
-=======
-from django.contrib.sites.models import Site
-from .models import CustomSetting
-
-def get_website_domain():
-    current_site = Site.objects.get_current()
-    custom_setting = CustomSetting.objects.filter(site=current_site).first()
-    return custom_setting.admin_email if custom_setting else current_site.domain
->>>>>>> 6a3f9dcb
 
 class LatestArticlesFeed(Feed):
 	title = "Latest research articles"
@@ -37,11 +26,7 @@
 		return item.summary
 
 	def item_link(self, item):
-<<<<<<< HEAD
-		return f"https://{get_website_domain()}/articles/{str(item.pk)}/"
-=======
 		return f"https://api.{get_website_domain()}/articles/{str(item.pk)}/" 
->>>>>>> 6a3f9dcb
 
 	def item_pubdate(self, item):
 		return item.published_date
@@ -66,11 +51,7 @@
 		return item.summary
 
 	def item_link(self, item):
-<<<<<<< HEAD
-		return f"https://{get_website_domain()}/articles/{str(item.pk)}/"
-=======
 		return f"https://api.{get_website_domain()}/articles/{str(item.pk)}/"
->>>>>>> 6a3f9dcb
 
 	def item_pubdate(self, item):
 		return item.published_date
@@ -97,12 +78,8 @@
 		return item.summary
 
 	def item_link(self, item):
-<<<<<<< HEAD
-		return f"https://{get_website_domain()}/articles/{str(item.pk)}/"
-=======
 		# item_link is only needed if NewsItem has no get_absolute_url method.
 		return f"https://api.{get_website_domain()}/articles/{str(item.pk)}/"
->>>>>>> 6a3f9dcb
 
 	def item_pubdate(self, item):
 		return item.published_date
@@ -123,11 +100,7 @@
 		return item.summary
 
 	def item_link(self, item):
-<<<<<<< HEAD
-		return f"https://{get_website_domain()}/trials/{str(item.pk)}/"
-=======
 		return f"https://api.{get_website_domain()}/trials/{str(item.pk)}/"
->>>>>>> 6a3f9dcb
 
 	def item_pubdate(self, item):
 		return item.published_date
@@ -148,17 +121,11 @@
 		return item.link
 
 	def item_link(self, item):
-		return f"https://{get_website_domain()}/articles/{str(item.pk)}/"
+		return f"https://api.{get_website_domain()}/articles/{str(item.pk)}/"
 
 	def item_pubdate(self, item):
 		return item.published_date
 
-<<<<<<< HEAD
-=======
-	# # item_link is only needed if NewsItem has no get_absolute_url method.
-	def item_link(self, item):
-		return f"https://api.{get_website_domain()}/articles/{str(item.pk)}/"
->>>>>>> 6a3f9dcb
 
 class ToPredictFeed(Feed):
 	title = "Relevant articles by machine learning"
@@ -175,11 +142,7 @@
 		return item.summary
 
 	def item_link(self, item):
-<<<<<<< HEAD
-		return f"https://{get_website_domain()}/articles/{str(item.pk)}/"
-=======
 		return f"https://api.{get_website_domain()}/articles/{str(item.pk)}/"
->>>>>>> 6a3f9dcb
 
 	def item_pubdate(self, item):
 		return item.published_date
@@ -200,7 +163,7 @@
 		return item.summary
 
 	def item_link(self, item):
-		return f"https://{get_website_domain()}/articles/{str(item.pk)}/"
+		return f"https://api.{get_website_domain()}/articles/{str(item.pk)}/"
 
 	def item_pubdate(self, item):
 		return item.published_date
@@ -224,7 +187,7 @@
 		return item.summary
 
 	def item_link(self, item):
-		return f"https://{get_website_domain()}/articles/{str(item.pk)}/"
+		return f"https://api.{get_website_domain()}/articles/{str(item.pk)}/"
 
 	def item_pubdate(self, item):
 		return item.published_date